--- conflicted
+++ resolved
@@ -1,4 +1,3 @@
-<<<<<<< HEAD
 # firebase-rs
 
 Rust based firebase library.
@@ -130,141 +129,3 @@
 
 
 
-
-
-=======
-# firebase-rs
-
-[![Crates.io](https://img.shields.io/crates/v/firebase-rs.svg)](https://crates.io/crates/firebase-rs) [![docs.rs](https://docs.rs/firebase-rs/badge.svg)](https://docs.rs/firebase-rs) [![License](https://img.shields.io/badge/license-Apache%202.0-blue.svg)](LICENSE)
-
-Rust based firebase library.
----
-![firebase](https://firebase.google.com/downloads/brand-guidelines/SVG/logo-logomark.svg 'Firebase')
-
-# Full Documentation
-[Documentation](https://docs.rs/firebase-rs/1.0.3/firebase_rs/)
-
-[Firebase Struct](https://docs.rs/firebase-rs/1.0.3/firebase_rs/struct.Firebase.html)
-
-# How to use
-
-### Load library
-````rust
-extern crate firebase_rs;
-use firebase_rs::*;
-````
-
-# Creating a Firebase instance
-
-### Without Auth
-````rust
-let _firebase = Firebase::new("https://myfirebase.firebaseio.com").unwrap();
-````
-
-### With Auth
-````rust
-let _firebase = Firebase::auth("https://myfirebase.firebaseio.com", "AUTH_KEY").unwrap();
-````
-
----
-
-### Read Data
-````rust
-let users = _firebase.at("users").unwrap();
-let res = users.get().unwrap();
-````
-### Read Data with Generic Type
-````rust
-use serde::{Deserialize, Serialize};
-
-#[derive(Debug, Serialize, Deserialize)]
-pub struct User {
-    username: String,
-}
-let users = _firebase.at("users").unwrap();
-let res = users.get_generic::<User>().unwrap();
-
-// Use this type if you use key value struct (e.g: "user1": {"username": "value"})
-let res = users.get_generic::<HashMap<String, User>>().unwrap();
-````
-### Async
-````rust
-let job = users.get_async(|res| {
-    println!("{:?}", res);
-});
-job.join();
-````
-
----
-
-### Set Data
-````rust
-let users = _firebase.at("users").unwrap();
-let res = users.set("{\"username\": \"test\"}").unwrap();
-````
-### Set Data with Generic Type
-````rust
-let users = _firebase.at("users").unwrap();
-let res = users.set_generic::<User>(User {username: "value".to_string()}).unwrap();
-````
-### Async
-````rust
-let job = users.set_async("{\"username\": \"test\"}", |res| {
-    println!("{:?}", res);
-});
-job.join();
-````
-
----
-
-### Update Data
-````rust
-let users = _firebase.at("users/user1").unwrap();
-let res = users.update("{\"username\": \"new_username\"}").unwrap();
-````
-### Async
-````rust
-let users = _firebase.at("users/user1").unwrap();
-let job = users.update_async("{\"username\": \"new_username\"}", |res| {
-    println!("{:?}", res);
-});
-job.join();
-````
-
----
-
-### Push Data
-````rust
-let users = _firebase.at("users").unwrap();
-let res = users.push("{\"username\": \"test\"}").unwrap();
-````
-### Async
-````rust
-let job = users.push_async("{\"username\": \"test\"}", |res| {
-    println!("{:?}", res);
-});
-job.join();
-````
-
----
-
-### Remove Data
-````rust
-let user = _firebase.at("users").unwrap();
-let res = users.delete("{\"user_id\": \"1\"}").unwrap();
-````
-### Async
-````rust
-let user = _firebase.at("users").unwrap();
-let job = users.delete_async("{\"user_id\": \"1\"}", |res| {
-    println!("{:?}", res);
-});
-job.join();
-````
-
-
-
-
-
-
->>>>>>> ed5779d7
